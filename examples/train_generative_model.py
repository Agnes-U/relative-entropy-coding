--- conflicted
+++ resolved
@@ -379,15 +379,9 @@
     # -------------------------------------------------------------------------
 
     @tf.function
-<<<<<<< HEAD
-    def train_step(batch, model, beta, optimizer, bpp_buffer):
-
-        print("Retracing train step with adjustment!")
-=======
     def train_step(batch, model, beta):
         print("Retracing train step!")
 
->>>>>>> 6fc00258
         with tf.GradientTape() as tape:
 
             reconstruction = model(batch, training=True)
@@ -396,33 +390,13 @@
             kld = model.kl_divergence(empirical=True, minimum_kl=lamb)
 
             bpp = kld / (num_pixels * log_2)
-<<<<<<< HEAD
-
-            # Add bpp to bpp buffer
-            bpp_buffer = tf.concat([[bpp], bpp_buffer[:-1]], axis=0)
-
-            average_bpp = tf.reduce_mean(bpp_buffer)
-
-            if (lossy and
-                    (adjust_beta_after_iters is not None and
-                     int(ckpt.step) > adjust_beta_after_iters)
-                    and
-                    (stop_adjust_after_iters is None or
-                        int(ckpt.step) < adjust_beta_after_iters + stop_adjust_after_iters)):
-
-                if average_bpp > target_bpp + 3e-2:
-                    beta.assign(beta / 1.0003)
-
-                elif average_bpp < target_bpp - 3e-2:
-                    beta.assign(beta * 1.0003)
-=======
+
             if lossy and int(ckpt.step) > adjust_beta_after_iters:
                 if bpp > target_bpp + 1e-2:
                     beta.assign(beta * 1.001)
 
                 elif bpp < target_bpp - 1e-2:
                     beta.assign(beta / 1.001)
->>>>>>> 6fc00258
 
             # Linearly annealed beta
             if anneal:
@@ -430,12 +404,7 @@
             else:
                 current_beta = beta
 
-<<<<<<< HEAD
-            negative_per_pixel_likelihood = -log_likelihood / (num_pixels * 3)
-            loss = current_beta * negative_per_pixel_likelihood + bpp
-=======
             loss = -log_likelihood + current_beta * kld
->>>>>>> 6fc00258
 
         gradients = tape.gradient(loss, model.trainable_variables)
         optimizer.apply_gradients(zip(gradients, model.trainable_variables))
@@ -445,12 +414,7 @@
 
         true_kls = model.kl_divergence(empirical=True, minimum_kl=0., reduce=False)
 
-<<<<<<< HEAD
-        return loss, reconstruction, kld, bpp, log_likelihood, current_beta, true_kls, bpp_buffer
-=======
         return loss, reconstruction, kld, bpp, log_likelihood, current_beta, true_kls
-
->>>>>>> 6fc00258
 
     # Restore previous session
     ckpt.restore(manager.latest_checkpoint)
@@ -484,27 +448,16 @@
         if int(ckpt.step) == 4 * drop_learning_rate_after_iter:
             learn_rate.assign(learn_rate * learning_rate_drop_rate)
 
-<<<<<<< HEAD
-        loss, reconstruction, kld, bpp, log_likelihood, current_beta, true_kls, bpp_buffer = train_step(batch,
-                                                                                                        model,
-                                                                                                        beta,
-                                                                                                        optimizer,
-                                                                                                        bpp_buffer)
-=======
         loss, reconstruction, kld, bpp, log_likelihood, current_beta, true_kls = train_step(batch, model, beta)
->>>>>>> 6fc00258
 
         true_kl = tf.reduce_sum(true_kls)
 
         if tf.math.is_nan(loss) or tf.math.is_inf(loss) or kld == 0.:
             raise Exception(f"Loss blew up: {loss:.3f}, NLL: {-log_likelihood:.3f}, KL: {kld:.3f}")
 
-<<<<<<< HEAD
-=======
         # Once the model parameters are updated, we also update their exponential moving average.
         model.update_ema_variables()
 
->>>>>>> 6fc00258
         if int(ckpt.step) % tensorboard_log_freq == 1:
             # Save model
             save_path = manager.save()
